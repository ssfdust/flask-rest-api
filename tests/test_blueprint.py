"""Test Blueprint extra features"""

import pytest

import marshmallow as ma

from flask_rest_api import Api
from flask_rest_api.blueprint import Blueprint
from flask_rest_api.exceptions import InvalidLocation


class TestBlueprint():
    """Test Blueprint class"""

    def test_blueprint_use_args(self, app):
        """Test use_args function"""

        api = Api(app)
        bp = Blueprint('test', __name__, url_prefix='/test')
        api.register_blueprint(bp)

        class SampleQueryArgsSchema(ma.Schema):
            """Sample query parameters to define in documentation"""
            class Meta:
                strict = True
            item_id = ma.fields.Integer(dump_only=True)
            field = ma.fields.String()

        def sample_func():
            """Sample method to define in documentation"""
            return "It's Supercalifragilisticexpialidocious!"

<<<<<<< HEAD
        # check __apidoc__ (location mapping...)
=======
        # Check OpenAPI location mapping
        res = bp.use_args(
            SampleQueryArgsSchema, location='querystring')(sample_func)
        assert res.__apidoc__['parameters']['location'] == 'query'
>>>>>>> 2c2866ff
        res = bp.use_args(
            SampleQueryArgsSchema, location='query')(sample_func)
        assert res.__apidoc__['parameters']['location'] == 'query'
        res = bp.use_args(
            SampleQueryArgsSchema, location='json')(sample_func)
        assert res.__apidoc__['parameters']['location'] == 'body'
        res = bp.use_args(
            SampleQueryArgsSchema, location='form')(sample_func)
<<<<<<< HEAD
        assert res.__apidoc__['parameters']['location'] == 'formData'
        res = bp.use_args(
            SampleQueryArgsSchema, location='files')(sample_func)
=======
>>>>>>> 2c2866ff
        assert res.__apidoc__['parameters']['location'] == 'formData'
        res = bp.use_args(
            SampleQueryArgsSchema, location='headers')(sample_func)
        assert res.__apidoc__['parameters']['location'] == 'header'
        res = bp.use_args(
            SampleQueryArgsSchema, location='files')(sample_func)
        assert res.__apidoc__['parameters']['location'] == 'formData'
        with pytest.raises(InvalidLocation):
            res = bp.use_args(
                SampleQueryArgsSchema, location='bad')(sample_func)<|MERGE_RESOLUTION|>--- conflicted
+++ resolved
@@ -30,14 +30,10 @@
             """Sample method to define in documentation"""
             return "It's Supercalifragilisticexpialidocious!"
 
-<<<<<<< HEAD
-        # check __apidoc__ (location mapping...)
-=======
         # Check OpenAPI location mapping
         res = bp.use_args(
             SampleQueryArgsSchema, location='querystring')(sample_func)
         assert res.__apidoc__['parameters']['location'] == 'query'
->>>>>>> 2c2866ff
         res = bp.use_args(
             SampleQueryArgsSchema, location='query')(sample_func)
         assert res.__apidoc__['parameters']['location'] == 'query'
@@ -46,12 +42,6 @@
         assert res.__apidoc__['parameters']['location'] == 'body'
         res = bp.use_args(
             SampleQueryArgsSchema, location='form')(sample_func)
-<<<<<<< HEAD
-        assert res.__apidoc__['parameters']['location'] == 'formData'
-        res = bp.use_args(
-            SampleQueryArgsSchema, location='files')(sample_func)
-=======
->>>>>>> 2c2866ff
         assert res.__apidoc__['parameters']['location'] == 'formData'
         res = bp.use_args(
             SampleQueryArgsSchema, location='headers')(sample_func)
